--- conflicted
+++ resolved
@@ -35,12 +35,7 @@
       {:broadway, "~> 0.4.0"},
       {:google_api_pub_sub, "~> 0.11"},
       {:hackney, "~> 1.6"},
-<<<<<<< HEAD
-      {:goth, "~> 0.6", optional: true},
-=======
       {:goth, "~> 1.0", optional: true},
-      {:uuid, "~> 1.0", only: :test},
->>>>>>> 7798dd3c
       {:junit_formatter, "~> 3.0", only: [:test]},
       {:ex_doc, ">= 0.19.0", only: :docs}
     ]
